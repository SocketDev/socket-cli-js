{
  "name": "@socketsecurity/cli",
  "version": "0.7.2",
  "description": "CLI tool for Socket.dev",
  "homepage": "http://github.com/SocketDev/socket-cli-js",
  "repository": {
    "type": "git",
    "url": "git://github.com/SocketDev/socket-cli-js.git"
  },
  "keywords": [],
  "author": {
    "name": "Socket Inc",
    "email": "eng@socket.dev",
    "url": "https://socket.dev"
  },
  "license": "MIT",
  "engines": {
    "node": "^16.13.0 || >=18.0.0"
  },
  "type": "module",
  "bin": {
    "socket": "cli.js",
    "socket-npm": "lib/shadow/npm-cli.cjs",
    "socket-npx": "lib/shadow/npx-cli.cjs"
  },
  "files": [
    "cli.js",
    "lib/**/*.js",
    "lib/**/*.json",
    "lib/**/*.cjs",
    "lib/shadow/**"
  ],
  "scripts": {
    "check:dependency-check": "dependency-check '*.js' 'lib/shadow/*.cjs' '*.mjs' 'test/**/*.js' --no-dev",
    "check:installed-check": "installed-check -i eslint-plugin-jsdoc",
    "check:lint": "eslint --report-unused-disable-directives .",
    "check:tsc": "tsc",
    "check:type-coverage": "type-coverage --detail --strict --at-least 95 --ignore-files 'test/*'",
    "check": "run-p -c --aggregate-output check:*",
    "prepare": "husky install",
    "test:mocha": "c8 --reporter=lcov --reporter text mocha 'test/**/*.spec.js'",
    "test-ci": "run-s test:*",
    "test": "run-s check test:*"
  },
  "devDependencies": {
    "@socketsecurity/eslint-config": "^3.0.1",
    "@tsconfig/node14": "^1.0.3",
    "@types/chai": "^4.3.3",
    "@types/chai-as-promised": "^7.1.5",
    "@types/micromatch": "^4.0.2",
    "@types/mocha": "^10.0.1",
    "@types/mock-fs": "^4.13.1",
    "@types/node": "^14.18.31",
    "@types/npm": "^7.19.0",
    "@types/npmcli__arborist": "^5.6.1",
    "@types/prompts": "^2.4.1",
    "@types/update-notifier": "^6.0.2",
    "@types/which": "^3.0.0",
    "@typescript-eslint/eslint-plugin": "^5.51.0",
    "@typescript-eslint/parser": "^5.51.0",
    "c8": "^8.0.0",
    "chai": "^4.3.6",
    "chai-as-promised": "^7.1.1",
    "dependency-check": "^5.0.0-7",
    "eslint": "^8.34.0",
    "eslint-config-standard": "^17.0.0",
    "eslint-config-standard-jsx": "^11.0.0",
    "eslint-import-resolver-typescript": "^3.5.3",
    "eslint-plugin-import": "^2.27.5",
    "eslint-plugin-jsdoc": "^40.0.0",
    "eslint-plugin-n": "^15.6.1",
    "eslint-plugin-promise": "^6.1.1",
    "eslint-plugin-react": "^7.32.2",
    "eslint-plugin-react-hooks": "^4.6.0",
    "eslint-plugin-unicorn": "^45.0.2",
    "husky": "^8.0.1",
    "installed-check": "^6.0.5",
    "mocha": "^10.0.0",
    "mock-fs": "^5.2.0",
    "nock": "^13.3.0",
    "npm-run-all2": "^6.0.2",
    "type-coverage": "^2.24.1",
    "typescript": "~5.0.4"
  },
  "dependencies": {
    "@apideck/better-ajv-errors": "^0.3.6",
    "@socketsecurity/config": "^2.0.0",
<<<<<<< HEAD
    "@socketsecurity/sdk": "^0.7.0",
=======
    "@socketsecurity/sdk": "^0.6.0",
>>>>>>> fca96a38
    "chalk": "^5.1.2",
    "globby": "^13.1.3",
    "hpagent": "^1.2.0",
    "ignore": "^5.2.1",
    "ignore-by-default": "^2.1.0",
    "is-interactive": "^2.0.0",
    "is-unicode-supported": "^1.3.0",
    "meow": "^12.0.1",
    "micromatch": "^4.0.5",
    "ora": "^6.1.2",
    "pony-cause": "^2.1.8",
    "prompts": "^2.4.2",
    "terminal-link": "^3.0.0",
    "update-notifier": "^6.0.2",
    "which": "^3.0.0"
  }
}<|MERGE_RESOLUTION|>--- conflicted
+++ resolved
@@ -85,11 +85,7 @@
   "dependencies": {
     "@apideck/better-ajv-errors": "^0.3.6",
     "@socketsecurity/config": "^2.0.0",
-<<<<<<< HEAD
     "@socketsecurity/sdk": "^0.7.0",
-=======
-    "@socketsecurity/sdk": "^0.6.0",
->>>>>>> fca96a38
     "chalk": "^5.1.2",
     "globby": "^13.1.3",
     "hpagent": "^1.2.0",
